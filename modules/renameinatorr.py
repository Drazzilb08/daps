--- conflicted
+++ resolved
@@ -120,10 +120,18 @@
             skipped_count = before_count - len(media_dict)
             if skipped_count > 0:
                 logger.info(f"Skipped {skipped_count} items due to ignore tag '{config.ignore_tag}'.")
-<<<<<<< HEAD
-
-=======
->>>>>>> 1c06f537
+
+
+    # Ignore-tag filtering: skip items with the ignore tag, if configured
+    skipped_count = 0
+    if getattr(config, "ignore_tag", None):
+        ignore_tag_id = app.get_tag_id_from_name(config.ignore_tag)
+        if ignore_tag_id:
+            before_count = len(media_dict)
+            media_dict = [item for item in media_dict if ignore_tag_id not in item.get("tags", [])]
+            skipped_count = before_count - len(media_dict)
+            if skipped_count > 0:
+                logger.info(f"Skipped {skipped_count} items due to ignore tag '{config.ignore_tag}'.")
     # Tagging logic: filter untagged, clear if all tagged
     if getattr(config, "tag_name", None):
         tag_id = app.get_tag_id_from_name(config.tag_name)
