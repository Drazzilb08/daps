--- conflicted
+++ resolved
@@ -445,7 +445,6 @@
                 if instance in instance_data:
                     # Initialize StARR object for the instance
                     app = StARR(instance_data[instance]['url'], instance_data[instance]['api'], logger)
-<<<<<<< HEAD
                     if app.connect_status:
                         server_name = app.get_instance_name()
                         
@@ -455,19 +454,6 @@
                             "server_name": server_name,
                             "data": data
                         }
-        
-=======
-                    server_name = app.get_instance_name()
-
-                    # Process data for the instance and store in output_dict
-                    data = process_instance(app, rename_folders, server_name, instance_type, count, tag_name, logger,
-                                            radarr_count=radarr_count, sonarr_count=sonarr_count, disable_batching=disable_batching)
-                    output_dict[instance] = {
-                        "server_name": server_name,
-                        "data": data
-                    }
-
->>>>>>> 96f0cd90
         # Print output and send notifications if data exists
         if any(value['data'] for value in output_dict.values()):
             print_output(output_dict, logger)
