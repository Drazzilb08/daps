--- conflicted
+++ resolved
@@ -303,7 +303,6 @@
                             url = instance_data[instance]['url']
                             api = instance_data[instance]['api']
                             app = StARR(url, api, logger)
-<<<<<<< HEAD
                             if app.connect_status:
                                 server_name = app.get_instance_name()
                                 if app:
@@ -316,20 +315,6 @@
                                             media_dict['series'].extend(results)
                                     else:
                                         logger.error(f"No {instance_type.capitalize()} data found.")
-=======
-                            server_name = app.get_instance_name()
-                            if app:
-                                print(f"Getting {instance_type.capitalize()} data...")
-                                results = handle_starr_data(app, server_name, instance_type, logger, include_episode=False)
-                                if results:
-                                    if instance_type == "radarr":
-                                        media_dict['movies'].extend(results)
-                                    elif instance_type == "sonarr": 
-                                        media_dict['series'].extend(results)
-                                else:
-                                    logger.error(f"No {instance_type.capitalize()} data found.")
->>>>>>> 96f0cd90
-                                
         else:
             logger.error(f"No instances found. Exiting script...")
             return
