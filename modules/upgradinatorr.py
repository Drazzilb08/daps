#   _    _                           _ _             _                  
#  | |  | |                         | (_)           | |                 
#  | |  | |_ __   __ _ _ __ __ _  __| |_ _ __   __ _| |_ ___  _ __ _ __ 
#  | |  | | '_ \ / _` | '__/ _` |/ _` | | '_ \ / _` | __/ _ \| '__| '__|
#  | |__| | |_) | (_| | | | (_| | (_| | | | | | (_| | || (_) | |  | |   
#   \____/| .__/ \__, |_|  \__,_|\__,_|_|_| |_|\__,_|\__\___/|_|  |_|   
#         | |     __/ |                                                 
#         |_|    |___/                                                  
# ===================================================================================================
# Author: Drazzilb
# Description: A script to upgrade Sonarr/Radarr libraries to the keep in line with trash-guides
# Usage: python3 /path/to/upgradinatorr.py
# Requirements: requests, pyyaml
# License: MIT License
# ===================================================================================================

import json
import sys
import time

from util.arrpy import StARR
from util.discord import discord, discord_check
from util.utility import *
from util.logger import setup_logger

script_name = "upgradinatorr"

<<<<<<< HEAD
def filter_media(media_dict, tag_id, count, season_monitored_threshold, logger):
=======
def filter_media(media_dict, checked_tag_id, ignore_tag_id, count, logger):
>>>>>>> ad655f41
    """
    Filter media_dict to remove items that are:
        * not monitored
        * have the checked_tag_id
        * have the ignore_tag_id
        * not in the correct status
    
    Args:
        media_dict (list): A list of dictionaries containing media information.
        checked_tag_id (int): The checked_tag_id to filter out.
        ignore_tag_id (int): The ignore_tag_id to filter out.
        count (int): The number of items to return.
        
    Returns:
        filtered_media_dict (list): A list of dictionaries containing media information.
    """
    
    filtered_media_dict = []  # Initializing an empty list to store filtered media
    filter_count = 0  # Initializing a counter for the number of filtered items
    for item in media_dict:
        if filter_count == count:  # Check if the desired count has been reached
            break
        # Check conditions: checked_tag_id not in tags, ignore_tag_id not in tags, monitored is True, and status is one of the specified statuses
        if checked_tag_id in item['tags'] or ignore_tag_id in item['tags'] or item['monitored'] == False or item['status'] not in ["continuing", "airing", "ended", "canceled", "released"]:
            # Log skipped items
            logger.debug(f"Skipping {item['title']} ({item['year']}), Status: {item['status']}, Monitored: {item['monitored']}, Tags: {item['tags']}")
            continue  # Move to the next item if conditions are not met
        # Check number of monitored episodes within a season
        series_monitored = False
        if item['seasons']:
            for i, season in enumerate(item['seasons']):
                monitored_count = 0
                for episode in season['episode_data']:
                    if episode['monitored']:
                        monitored_count += 1
                # Change monitoring of season depending on how many unmonitored episodes there are
                monitored_percentage = monitored_count / len(season['episode_data'])
                if monitored_percentage < season_monitored_threshold:
                    item['seasons'][i]['monitored'] = False
                    logger.debug(f"{item['title']}, Season {i} unmonitored. Reason: monitored percentage {monitored_percentage} less than season_monitored_threshold {season_monitored_threshold}")
                if item['seasons'][i]['monitored']:
                    series_monitored = True
        if series_monitored == False:
            logger.debug(f"Skipping {item['title']} ({item['year']}), Status: {item['status']}, Monitored: {item['monitored']}, Tags: {item['tags']}")
            continue
        filtered_media_dict.append(item)  # Append the item to the filtered list
        filter_count += 1  # Increment the counter for filtered items
    return filtered_media_dict  # Return the filtered list of media


def process_queue(queue, instance_type, media_ids):
    """
    Process the queue to return a list of dictionaries containing the download_id, media_id, and download.
    
    Args:
        queue (dict): A dictionary containing the queue information.
        instance_type (str): The instance type to process.
        media_ids (list): A list of media_ids to filter the queue with.
        
    Returns:
        queue_dict (list): A list of dictionaries containing the download_id, media_id, and download.
    """

    if instance_type == "radarr":
        id_type = "movieId"
    elif instance_type == "sonarr":
        id_type = "seriesId"
    queue_dict = []  # Initialize an empty list to store processed queue information
    records = queue.get('records', None)  # Retrieve 'records' from the queue dictionary
    for item in records:  # Iterate through each item in the 'records'
        media_id = item[id_type]  # Get the appropriate ID type ('movieId' or 'seriesId')
        if media_id not in media_ids:  # Check if the media_id is present in the provided list of media_ids
            continue  # Skip to the next item if the media_id is not in the list
        # Append relevant information to the queue_dict list
        queue_dict.append({
            'download_id': item['downloadId'],
            'media_id': media_id,
            'download': item['title'],
            'torrent_custom_format_score': item['customFormatScore'],
        })
    # Remove duplicate dictionaries in the queue_dict list and convert it to a list of unique dictionaries
    queue_dict = [dict(t) for t in {tuple(d.items()) for d in queue_dict}]
    return queue_dict  # Return the processed queue information

def process_instance(instance_type, instance_settings, app, logger):
    """
    Process the instance to return a dictionary containing the server_name, tagged_count, untagged_count,
    total_count, and data.
    
    Args:
        instance_type (str): The instance type to process.
        instance_settings (dict): A dictionary containing the instance settings.
        app (StARR): An instance of the StARR class.
    
    Returns:
        output_dict (dict): A dictionary containing the server_name, tagged_count, untagged_count,
        total_count, and data.
    """
    # Retrieve instance settings
    tagged_count = 0
    untagged_count = 0
    total_count = 0
    server_name = app.get_instance_name()
    count = instance_settings.get('count', 2)
    checked_tag_name = instance_settings.get('tag_name', "checked")
    ignore_tag_name = instance_settings.get('ignore_tag', "ignore")
    unattended = instance_settings.get('unattended', False)
    # default 0 means that a season will NOT be unmonitored if all episodes ARE unmonitored
    season_monitored_threshold = instance_settings.get('season_monitored_threshold', 0)
    
    # Logging instance settings
    table = [
        [f"{instance_type} Settings"]
    ]
    logger.debug(create_table(table))
    logger.debug(f'{"Count:":<20}{count}')
    logger.debug(f'{"checked_tag_name:":<20}{checked_tag_name}')
    logger.debug(f'{"ignore_tag_name:":<20}{checked_tag_name}')
    logger.debug(f'{"unattended:":<20}{unattended}')
    if instance_type == 'sonarr':
        logger.debug(f'{"season_monitored_threshold:":<20}{season_monitored_threshold}')
    logger.debug('*' * 40)
    
    # Fetch media from the instance
    print(f"Gathering media from {server_name}...")
    server_name = app.get_instance_name()
    media_dict = handle_starr_data(app, server_name, instance_type, include_episode=True)
    logger.debug(f"media_dict:\n{json.dumps(media_dict, indent=4)}")
    
    # Get tag ID based on the provided tag name
    checked_tag_id = app.get_tag_id_from_name(checked_tag_name)
    ignore_tag_id = app.get_tag_id_from_name(ignore_tag_name)

    # Filter media based on tag and count criteria
<<<<<<< HEAD
    filtered_media_dict = filter_media(media_dict, tag_id, count, season_monitored_threshold, logger)
    if not filtered_media_dict and unattended:
        media_ids = [item['media_id'] for item in media_dict]
        logger.info("All media is tagged. Removing tags...")
        app.remove_tags(media_ids, tag_id)
        media_dict = handle_starr_data(app, server_name, instance_type, include_episode=True)
        filtered_media_dict = filter_media(media_dict, tag_id, count, season_monitored_threshold, logger)
=======
    filtered_media_dict = filter_media(media_dict, checked_tag_id, ignore_tag_id, count, logger)
    if not filtered_media_dict and unattended:
        media_ids = [item['media_id'] for item in media_dict]
        logger.info("All media is tagged. Removing tags...")
        app.remove_tags(media_ids, checked_tag_id)
        media_dict = handle_starr_data(app, server_name, instance_type, include_episode=False)
        filtered_media_dict = filter_media(media_dict, checked_tag_id, ignore_tag_id, count, logger)
>>>>>>> ad655f41
    
    # If no filtered_media and not unattended return
    if not filtered_media_dict and not unattended:
        logger.info(f"No media found for {server_name}.")
        return
    
    logger.debug(f"filtered_media_dict:\n{json.dumps(filtered_media_dict, indent=4)}")
    
    # Processing tagged and untagged counts
    if media_dict:
        total_count = len(media_dict)
        for item in media_dict:
            if checked_tag_id in item['tags']:
                tagged_count += 1
            else:
                untagged_count += 1
    
    # Initialize output dictionary
    output_dict = {
        'server_name': server_name,
        'tagged_count': tagged_count,
        'untagged_count': untagged_count,
        'total_count': total_count,
        'data': []
    }
    
    # Processing media data
    if not dry_run:
<<<<<<< HEAD
        
        def process_search_response(search_response, media_id):
            if search_response:
                logger.debug(f"Waiting for command to complete for search response ID: {search_response['id']}")
                ready = app.wait_for_command(search_response['id'])
                if ready:
                    logger.debug(f"Command completed successfully for search response ID: {search_response['id']}")
                else:
                    logger.warning(f"Command did not complete successfully for search response ID: {search_response['id']}")
            else:
                logger.warning(f"No search response for media ID: {media_id}")
            
        media_ids = []
        for item in filtered_media_dict:
            media_ids.append(item['media_id'])
            logger.debug(f"Processing media item with ID: {item['media_id']}")

            if item['seasons'] is None:
                logger.debug(f"Searching media without seasons for media ID: {item['media_id']}")
                search_response = app.search_media(item['media_id'])
                process_search_response(search_response, item['media_id'])
            else:
                for season in item['seasons']:
                    if season['monitored']:
                        logger.debug(f"Searching season {season['season_number']} for media ID: {item['media_id']}")
                        search_response = app.search_season(item['media_id'], season['season_number'])
                        process_search_response(search_response, item['media_id'])

            logger.debug(f"Adding tag {tag_id} to media ID: {item['media_id']}")
            app.add_tags(item['media_id'], tag_id)
            
        sleep_time = 10  # Set the sleep time to 10 seconds
        print(f"Waiting for {sleep_time} seconds to allow for search results to populate in the queue...")
        time.sleep(sleep_time)
        queue = app.get_queue(instance_type)
        logger.debug(f"queue:\n{json.dumps(queue, indent=4)}")
        queue_dict = process_queue(queue, instance_type, media_ids)
        logger.debug(f"queue_dict:\n{json.dumps(queue_dict, indent=4)}")
        for item in filtered_media_dict:
            downloads = {}
            for queue_item in queue_dict:
                if item['media_id'] == queue_item['media_id']:
                    downloads[queue_item['download']] = queue_item['torrent_custom_format_score']
            output_dict['data'].append({
                'media_id': item['media_id'],
                'title': item['title'],
                'year': item['year'],
                'download': downloads
            })
=======
        media_ids = [item['media_id'] for item in filtered_media_dict]
        search_response = app.search_media(media_ids)
        app.add_tags(media_ids, checked_tag_id)
        ready = app.wait_for_command(search_response['id'])
        if ready:
            sleep_time = 10  # Set the sleep time to 5 seconds
            print(f"Waiting for {sleep_time} seconds to allow for search results to populate in the queue...")
            time.sleep(sleep_time)
            queue = app.get_queue(instance_type)
            logger.debug(f"queue:\n{json.dumps(queue, indent=4)}")
            queue_dict = process_queue(queue, instance_type, media_ids)
            logger.debug(f"queue_dict:\n{json.dumps(queue_dict, indent=4)}")
            for item in filtered_media_dict:
                downloads = {}
                for queue_item in queue_dict:
                    if item['media_id'] == queue_item['media_id']:
                        downloads[queue_item['download']] = queue_item['torrent_custom_format_score']
                output_dict['data'].append({
                    'media_id': item['media_id'],
                    'title': item['title'],
                    'year': item['year'],
                    'download': downloads
                })
>>>>>>> ad655f41
    else:
        for item in filtered_media_dict:
            output_dict['data'].append({
                'media_id': item['media_id'],
                'title': item['title'],
                'year': item['year'],
                'download': None,
                'torrent_custom_format_score': None
            })
    return output_dict

def print_output(output_dict, logger):
    """
    Print the output to the console.
    
    Args:
        output_dict (dict): A dictionary containing the server_name, tagged_count, untagged_count,
        total_count, and data.
        
    Returns:
        None
    """
    for instance, run_data in output_dict.items():
        if run_data:
            instance_data = run_data.get('data', None)
            if instance_data:
                # Create a table with the server name as the header
                table = [
                    [f"{run_data['server_name']}"]
                ]
                logger.info(create_table(table))
                
                # Iterate through the media items for this instance
                for item in instance_data:
                    logger.info(f"{item['title']} ({item['year']})")
                    
                    # Print downloads and their format scores associated with the media
                    if item['download']:
                        for download, format_score in item['download'].items():
                            logger.info(f"\t{download}\tScore: {format_score}")
                    else:
                        logger.info("\tNo upgrades found for this item.")
                    
                    logger.info("")  # Add a newline for separation between media items
            else:
                # If no items found for an instance, print a message indicating so
                logger.info(f"No items found for {instance}.")

def notification(output_dict, logger):
    """
    Send a notification to Discord.
    
    Args:
        output_dict (dict): A dictionary containing the server_name, tagged_count, untagged_count,
        total_count, and data.
        
    Returns:
        None
    """
    
    fields = []
    # Iterate through the instances in the output dictionary
    for instance, run_data in output_dict.items():
        if run_data:
            server_name = run_data['server_name']
            instance_data = run_data.get('data', None)
            server_list = []
            # Iterate through the media items for this instance
            for item in instance_data:
                title = item['title']
                year = item['year']
                download = item['download']

                # Construct a list of downloads and their format scores associated with the media
                if download:
                    torrent_list = []
                    torrent_list.append(f"{title} ({year})")
                    for torrent_item, format_score in download.items():
                        torrent_list.append(f"\t{torrent_item}\n\tCF Score: {format_score}\n")
                else:
                    continue
                    torrent_list.append("\tNo upgrades found for this item.")
                server_list.append("\n".join(torrent_list))
            value = "\n".join(server_list)
            # Construct a Discord field containing the server name and associated media/downloads
            if server_list:
                fields.append({
                    "name": server_name,
                    "value": f"```{value}```"
                })
    # Send the constructed fields as a Discord message
    if fields:
        discord(fields, logger, script_name, description=f"{'__**Dry Run**__' if dry_run else ''}", color=0x00ff00, content=None)

def main(config):
    """
    Main function.
    """
    global dry_run
    dry_run = config.dry_run
    log_level = config.log_level
    logger = setup_logger(log_level, script_name)
    script_config = config.script_config
    name = script_name.replace("_", " ").upper()

    try:
        logger.info(create_bar(f"STARTING {name}"))
        # Check if it's a dry run and display a message
        if dry_run:
            table = [
                ["Dry Run"],
                ["NO CHANGES WILL BE MADE"]
            ]
            logger.info(create_table(table))
        
        # Access the script configuration settings
        script_config = config.script_config
        
        # Retrieve instances from the configuration file
        instances = script_config.get('instances', None)
        valid = validate(config, script_config, logger)
        
        # Check if instances are present in the configuration
        if not instances:
            logger.error("No instances found in config file.")
            sys.exit()
        
        # Dictionary to store the final output
        final_output_dict = {}
        
        # Iterate over instance configurations
        for instance_type, instance_data in config.instances_config.items():
            for instance, instance_settings in instances.items():
                if instance in instance_data:
                    # Initialize StARR with instance URL, API, and logger
                    final_output_dict[instance] = {}
                    url = instance_data[instance]['url']
                    api = instance_data[instance]['api']
                    app = StARR(url, api, logger)
                    
                    # Process instance and get output
                    output = process_instance(instance_type, instance_settings, app, logger)
                    final_output_dict[instance] = output
        
        # Debug log of the final output dictionary
        logger.debug(f"final_output_dict:\n{json.dumps(final_output_dict, indent=4)}")
        
        # If there's data in the final output dictionary, print output and send notifications
        if final_output_dict:
            print_output(final_output_dict, logger)
            if discord_check(script_name):
                notification(final_output_dict, logger)
    except KeyboardInterrupt:
        print("Keyboard Interrupt detected. Exiting...")
        sys.exit()
    except Exception:
        logger.error(f"\n\nAn error occurred:\n", exc_info=True)
        logger.error(f"\n\n")
    finally: 
        logger.info(create_bar(f"END OF {name}"))<|MERGE_RESOLUTION|>--- conflicted
+++ resolved
@@ -25,11 +25,7 @@
 
 script_name = "upgradinatorr"
 
-<<<<<<< HEAD
-def filter_media(media_dict, tag_id, count, season_monitored_threshold, logger):
-=======
-def filter_media(media_dict, checked_tag_id, ignore_tag_id, count, logger):
->>>>>>> ad655f41
+def filter_media(media_dict, checked_tag_id, ignore_tag_id, count, season_monitored_threshold, logger):
     """
     Filter media_dict to remove items that are:
         * not monitored
@@ -58,8 +54,8 @@
             logger.debug(f"Skipping {item['title']} ({item['year']}), Status: {item['status']}, Monitored: {item['monitored']}, Tags: {item['tags']}")
             continue  # Move to the next item if conditions are not met
         # Check number of monitored episodes within a season
-        series_monitored = False
         if item['seasons']:
+            series_monitored = False
             for i, season in enumerate(item['seasons']):
                 monitored_count = 0
                 for episode in season['episode_data']:
@@ -72,9 +68,10 @@
                     logger.debug(f"{item['title']}, Season {i} unmonitored. Reason: monitored percentage {monitored_percentage} less than season_monitored_threshold {season_monitored_threshold}")
                 if item['seasons'][i]['monitored']:
                     series_monitored = True
-        if series_monitored == False:
-            logger.debug(f"Skipping {item['title']} ({item['year']}), Status: {item['status']}, Monitored: {item['monitored']}, Tags: {item['tags']}")
-            continue
+            # Skip if all seasons are unmonitored
+            if series_monitored == False:
+                logger.debug(f"Skipping {item['title']} ({item['year']}), Status: {item['status']}, Monitored: {item['monitored']}, Tags: {item['tags']}")
+                continue
         filtered_media_dict.append(item)  # Append the item to the filtered list
         filter_count += 1  # Increment the counter for filtered items
     return filtered_media_dict  # Return the filtered list of media
@@ -164,23 +161,13 @@
     ignore_tag_id = app.get_tag_id_from_name(ignore_tag_name)
 
     # Filter media based on tag and count criteria
-<<<<<<< HEAD
-    filtered_media_dict = filter_media(media_dict, tag_id, count, season_monitored_threshold, logger)
-    if not filtered_media_dict and unattended:
-        media_ids = [item['media_id'] for item in media_dict]
-        logger.info("All media is tagged. Removing tags...")
-        app.remove_tags(media_ids, tag_id)
-        media_dict = handle_starr_data(app, server_name, instance_type, include_episode=True)
-        filtered_media_dict = filter_media(media_dict, tag_id, count, season_monitored_threshold, logger)
-=======
-    filtered_media_dict = filter_media(media_dict, checked_tag_id, ignore_tag_id, count, logger)
+    filtered_media_dict = filter_media(media_dict, checked_tag_id, ignore_tag_id, count, season_monitored_threshold, logger)
     if not filtered_media_dict and unattended:
         media_ids = [item['media_id'] for item in media_dict]
         logger.info("All media is tagged. Removing tags...")
         app.remove_tags(media_ids, checked_tag_id)
-        media_dict = handle_starr_data(app, server_name, instance_type, include_episode=False)
-        filtered_media_dict = filter_media(media_dict, checked_tag_id, ignore_tag_id, count, logger)
->>>>>>> ad655f41
+        media_dict = handle_starr_data(app, server_name, instance_type, include_episode=True)
+        filtered_media_dict = filter_media(media_dict, checked_tag_id, ignore_tag_id, count, season_monitored_threshold, logger)
     
     # If no filtered_media and not unattended return
     if not filtered_media_dict and not unattended:
@@ -209,7 +196,6 @@
     
     # Processing media data
     if not dry_run:
-<<<<<<< HEAD
         
         def process_search_response(search_response, media_id):
             if search_response:
@@ -238,8 +224,8 @@
                         search_response = app.search_season(item['media_id'], season['season_number'])
                         process_search_response(search_response, item['media_id'])
 
-            logger.debug(f"Adding tag {tag_id} to media ID: {item['media_id']}")
-            app.add_tags(item['media_id'], tag_id)
+            logger.debug(f"Adding tag {checked_tag_id} to media ID: {item['media_id']}")
+            app.add_tags(item['media_id'], checked_tag_id)
             
         sleep_time = 10  # Set the sleep time to 10 seconds
         print(f"Waiting for {sleep_time} seconds to allow for search results to populate in the queue...")
@@ -259,31 +245,6 @@
                 'year': item['year'],
                 'download': downloads
             })
-=======
-        media_ids = [item['media_id'] for item in filtered_media_dict]
-        search_response = app.search_media(media_ids)
-        app.add_tags(media_ids, checked_tag_id)
-        ready = app.wait_for_command(search_response['id'])
-        if ready:
-            sleep_time = 10  # Set the sleep time to 5 seconds
-            print(f"Waiting for {sleep_time} seconds to allow for search results to populate in the queue...")
-            time.sleep(sleep_time)
-            queue = app.get_queue(instance_type)
-            logger.debug(f"queue:\n{json.dumps(queue, indent=4)}")
-            queue_dict = process_queue(queue, instance_type, media_ids)
-            logger.debug(f"queue_dict:\n{json.dumps(queue_dict, indent=4)}")
-            for item in filtered_media_dict:
-                downloads = {}
-                for queue_item in queue_dict:
-                    if item['media_id'] == queue_item['media_id']:
-                        downloads[queue_item['download']] = queue_item['torrent_custom_format_score']
-                output_dict['data'].append({
-                    'media_id': item['media_id'],
-                    'title': item['title'],
-                    'year': item['year'],
-                    'download': downloads
-                })
->>>>>>> ad655f41
     else:
         for item in filtered_media_dict:
             output_dict['data'].append({
