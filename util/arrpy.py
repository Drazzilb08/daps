--- conflicted
+++ resolved
@@ -36,7 +36,6 @@
         }
         self.session = requests.Session()
         self.session.headers.update({"X-Api-Key": self.api})
-<<<<<<< HEAD
 
         status = self.get_system_status()
         if not status:
@@ -52,21 +51,6 @@
 
         self.connect_status = True
         self.logger.debug(f"Connected to {app_name} v{app_version} at {self.url}")
-=======
-        try:
-            status = self.get_system_status()
-            app_name = status.get("appName")
-            app_version = status.get("version")
-            if app_name == 'Radarr':
-                self.instance_type = 'Radarr'
-            elif app_name == 'Sonarr':
-                self.instance_type = 'Sonarr'
-            self.logger.debug(f"Connected to {app_name} v{app_version} at {self.url}")
-        except requests.exceptions.ConnectionError as e:
-            self.logger.error(f"Could not connect to {self.url}: {e}")
-            return None
-
->>>>>>> 96f0cd90
 
     def get_instance_name(self):
         """Retrieve the instance name from system status."""
@@ -79,40 +63,12 @@
         return self.make_get_request(endpoint)
 
     def make_get_request(self, endpoint, headers=None):
-<<<<<<< HEAD
         return self._request_with_retries("GET", endpoint, headers=headers)
-=======
-        """
-        Make a GET request to the ARR instance.
-        Args:
-            url (str): The URL to make the GET request to.
-            params (dict): The Args to pass to the GET request.
-        Returns:
-            dict: The JSON response from the GET request.
-        Raises:
-            requests.exceptions.ConnectionError: If the GET request fails.
-        """
-        response = None
-        for i in range(self.max_retries):
-            try:
-                response = self.session.get(endpoint, headers=headers, timeout=self.timeout)
-                response.raise_for_status()
-                return response.json()
-            except (requests.exceptions.Timeout, requests.exceptions.HTTPError) as ex:
-                self.logger.warning(f'GET request failed ({ex}), retrying ({i+1}/{self.max_retries})...')
-        self.logger.error(f'GET request failed after {self.max_retries} retries.')
-        self.logger.error(f"endpoint: {endpoint}")
-        self.logger.error(f"response: {response.text}")
-        return None
->>>>>>> 96f0cd90
+
 
     def make_post_request(self, endpoint, headers=None, json=None):
         return self._request_with_retries("POST", endpoint, headers=headers, json=json)
 
-<<<<<<< HEAD
-=======
-
->>>>>>> 96f0cd90
     def make_put_request(self, endpoint, headers=None, json=None):
         return self._request_with_retries("PUT", endpoint, headers=headers, json=json)
 
@@ -169,7 +125,7 @@
         """
         Centralized exception logger for failed requests.
         """
-<<<<<<< HEAD
+        
         status_code = response.status_code if response is not None and response.status_code else "No response"
         hint = self._get_error_hint(status_code) if isinstance(status_code, int) else "No HTTP response received, check URL"
 
@@ -196,22 +152,6 @@
             503: "Service Unavailable – the server is currently down or overloaded."
         }
         return hints.get(status_code, "Unknown error – check logs for more info.")
-=======
-        response = None
-        for i in range(self.max_retries):
-            try:
-                response = self.session.delete(endpoint, headers=headers, json=json, timeout=self.timeout)
-                response.raise_for_status()
-                return response
-            except (requests.exceptions.Timeout, requests.exceptions.HTTPError) as ex:
-                self.logger.warning(f'DELETE request failed ({ex}), retrying ({i+1}/{self.max_retries})...')
-        self.logger.error(f'GET request failed after {self.max_retries} retries.')
-        self.logger.error(f"endpoint: {endpoint}")
-        self.logger.error(f"Payload: {json}")
-        self.logger.error(f"response: {response.text}")
-        return None
-
->>>>>>> 96f0cd90
 
     def get_media(self):
         """
